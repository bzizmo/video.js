// Karma example configuration file
// NOTE: To configure Karma tests, do the following:
//       1.  Copy this file and rename the copy with a .conf.js extension, for example:  karma.conf.js
//       2.  Configure the properties below in your conf.js copy
//       3.  Run your tests

<<<<<<< HEAD
// base path, that will be used to resolve files and exclude
basePath = '';

frameworks = ['qunit'];

// Set autoWatch to true if you plan to run `grunt karma` continuously, to automatically test changes as you make them.
autoWatch = false;

// Setting singleRun to true here will start up your specified browsers, run tests, and then shut down the browsers.  Helpful to have in a CI environment, where you don't want to leave browsers running continuously.
singleRun = true;

// Start these browsers, currently available:
// - Chrome
// - ChromeCanary
// - Firefox
// - Opera
// - Safari (only Mac)
// - PhantomJS
// - IE (only Windows)
// Example usage:
// browsers = ['Chrome','Firefox','Safari'];
browsers = [];

// List of files / patterns to load in the browser
// Add any new src files to this list.
// If you add new unit tests, they will be picked up automatically by Karma,
// unless you've added them to a nested directory, in which case you should
// add their paths to this list.
files = [
  '../test/karma-qunit-shim.js',
  QUNIT,
  QUNIT_ADAPTER,
  '../src/js/core.js',
  '../src/js/core-object.js',
  '../src/js/events.js',
  '../src/js/lib.js',
  '../src/js/component.js',
  '../src/js/button.js',
  '../src/js/slider.js',
  '../src/js/menu.js',
  '../src/js/player.js',
  '../src/js/control-bar/control-bar.js',
  '../src/js/control-bar/play-toggle.js',
  '../src/js/control-bar/time-display.js',
  '../src/js/control-bar/fullscreen-toggle.js',
  '../src/js/control-bar/progress-control.js',
  '../src/js/control-bar/volume-control.js',
  '../src/js/control-bar/mute-toggle.js',
  '../src/js/control-bar/volume-menu-button.js',
  '../src/js/poster.js',
  '../src/js/loading-spinner.js',
  '../src/js/big-play-button.js',
  '../src/js/media/media.js',
  '../src/js/media/html5.js',
  '../src/js/media/flash.js',
  '../src/js/media/loader.js',
  '../src/js/tracks.js',
  '../src/js/json.js',
  '../src/js/setup.js',
  '../src/js/plugins.js',
  '../src/js/util.js',
  '../test/unit/*.js'
];

plugins = ['karma-qunit', 'karma-chrome-launcher'];

// list of files to exclude
exclude = [
  
];


// test results reporter to use
// possible values: 'dots', 'progress', 'junit'
reporters = ['progress'];


// web server port
port = 9876;


// cli runner port
runnerPort = 9100;


// enable / disable colors in the output (reporters and logs)
colors = true;


// level of logging
// possible values: LOG_DISABLE || LOG_ERROR || LOG_WARN || LOG_INFO || LOG_DEBUG
//logLevel = LOG_INFO;

// If browser does not capture in given timeout [ms], kill it
captureTimeout = 60000;
=======
module.exports = function(config) {
  config.set({
    // base path, that will be used to resolve files and exclude
    basePath: '',

    frameworks: ['qunit'],

    // Set autoWatch to true if you plan to run `grunt karma` continuously, to automatically test changes as you make them.
    autoWatch: false,

    // Setting singleRun to true here will start up your specified browsers, run tests, and then shut down the browsers.  Helpful to have in a CI environment, where you don't want to leave browsers running continuously.
    singleRun: true,

    // Start these browsers, currently available:
    // - Chrome
    // - ChromeCanary
    // - Firefox
    // - Opera
    // - Safari (only Mac)
    // - PhantomJS
    // - IE (only Windows)
    // Example usage:
    // browsers: ['Chrome','Firefox','Safari'],
    browsers: [],

    // List of files / patterns to load in the browser
    // Add any new src files to this list.
    // If you add new unit tests, they will be picked up automatically by Karma,
    // unless you've added them to a nested directory, in which case you should
    // add their paths to this list.
    files: [
      '../test/karma-qunit-shim.js',
      '../src/js/core.js',
      '../src/js/core-object.js',
      '../src/js/events.js',
      '../src/js/lib.js',
      '../src/js/component.js',
      '../src/js/button.js',
      '../src/js/slider.js',
      '../src/js/menu.js',
      '../src/js/player.js',
      '../src/js/control-bar/control-bar.js',
      '../src/js/control-bar/play-toggle.js',
      '../src/js/control-bar/time-display.js',
      '../src/js/control-bar/fullscreen-toggle.js',
      '../src/js/control-bar/progress-control.js',
      '../src/js/control-bar/volume-control.js',
      '../src/js/control-bar/mute-toggle.js',
      '../src/js/control-bar/volume-menu-button.js',
      '../src/js/poster.js',
      '../src/js/loading-spinner.js',
      '../src/js/big-play-button.js',
      '../src/js/media/media.js',
      '../src/js/media/html5.js',
      '../src/js/media/flash.js',
      '../src/js/media/loader.js',
      '../src/js/tracks.js',
      '../src/js/json.js',
      '../src/js/setup.js',
      '../src/js/plugins.js',
      '../src/js/util.js',
      '../test/unit/*.js'
    ],

    plugins: [
      'karma-qunit',
      'karma-chrome-launcher',
      'karma-firefox-launcher',
      'karma-ie-launcher',
      'karma-opera-launcher',
      'karma-phantomjs-launcher',
      'karma-safari-launcher'
    ],

    // list of files to exclude
    exclude: [

    ],


    // test results reporter to use
    // possible values: 'dots', 'progress', 'junit'
    reporters: ['progress'],


    // web server port
    port: 9876,


    // cli runner port
    runnerPort: 9100,


    // enable / disable colors in the output (reporters and logs)
    colors: true,


    // level of logging
    // possible values: config.LOG_DISABLE || config.LOG_ERROR || config.LOG_WARN || config.LOG_INFO || config.LOG_DEBUG
    //logLevel: config.LOG_INFO,

    // If browser does not capture in given timeout [ms], kill it
    captureTimeout: 60000
  });
};
>>>>>>> 9088dfff
<|MERGE_RESOLUTION|>--- conflicted
+++ resolved
@@ -4,103 +4,6 @@
 //       2.  Configure the properties below in your conf.js copy
 //       3.  Run your tests
 
-<<<<<<< HEAD
-// base path, that will be used to resolve files and exclude
-basePath = '';
-
-frameworks = ['qunit'];
-
-// Set autoWatch to true if you plan to run `grunt karma` continuously, to automatically test changes as you make them.
-autoWatch = false;
-
-// Setting singleRun to true here will start up your specified browsers, run tests, and then shut down the browsers.  Helpful to have in a CI environment, where you don't want to leave browsers running continuously.
-singleRun = true;
-
-// Start these browsers, currently available:
-// - Chrome
-// - ChromeCanary
-// - Firefox
-// - Opera
-// - Safari (only Mac)
-// - PhantomJS
-// - IE (only Windows)
-// Example usage:
-// browsers = ['Chrome','Firefox','Safari'];
-browsers = [];
-
-// List of files / patterns to load in the browser
-// Add any new src files to this list.
-// If you add new unit tests, they will be picked up automatically by Karma,
-// unless you've added them to a nested directory, in which case you should
-// add their paths to this list.
-files = [
-  '../test/karma-qunit-shim.js',
-  QUNIT,
-  QUNIT_ADAPTER,
-  '../src/js/core.js',
-  '../src/js/core-object.js',
-  '../src/js/events.js',
-  '../src/js/lib.js',
-  '../src/js/component.js',
-  '../src/js/button.js',
-  '../src/js/slider.js',
-  '../src/js/menu.js',
-  '../src/js/player.js',
-  '../src/js/control-bar/control-bar.js',
-  '../src/js/control-bar/play-toggle.js',
-  '../src/js/control-bar/time-display.js',
-  '../src/js/control-bar/fullscreen-toggle.js',
-  '../src/js/control-bar/progress-control.js',
-  '../src/js/control-bar/volume-control.js',
-  '../src/js/control-bar/mute-toggle.js',
-  '../src/js/control-bar/volume-menu-button.js',
-  '../src/js/poster.js',
-  '../src/js/loading-spinner.js',
-  '../src/js/big-play-button.js',
-  '../src/js/media/media.js',
-  '../src/js/media/html5.js',
-  '../src/js/media/flash.js',
-  '../src/js/media/loader.js',
-  '../src/js/tracks.js',
-  '../src/js/json.js',
-  '../src/js/setup.js',
-  '../src/js/plugins.js',
-  '../src/js/util.js',
-  '../test/unit/*.js'
-];
-
-plugins = ['karma-qunit', 'karma-chrome-launcher'];
-
-// list of files to exclude
-exclude = [
-  
-];
-
-
-// test results reporter to use
-// possible values: 'dots', 'progress', 'junit'
-reporters = ['progress'];
-
-
-// web server port
-port = 9876;
-
-
-// cli runner port
-runnerPort = 9100;
-
-
-// enable / disable colors in the output (reporters and logs)
-colors = true;
-
-
-// level of logging
-// possible values: LOG_DISABLE || LOG_ERROR || LOG_WARN || LOG_INFO || LOG_DEBUG
-//logLevel = LOG_INFO;
-
-// If browser does not capture in given timeout [ms], kill it
-captureTimeout = 60000;
-=======
 module.exports = function(config) {
   config.set({
     // base path, that will be used to resolve files and exclude
@@ -205,5 +108,4 @@
     // If browser does not capture in given timeout [ms], kill it
     captureTimeout: 60000
   });
-};
->>>>>>> 9088dfff
+};