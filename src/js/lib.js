--- conflicted
+++ resolved
@@ -713,16 +713,9 @@
   scrollTop = window.pageYOffset || body.scrollTop;
   top = box.top + scrollTop - clientTop;
 
-<<<<<<< HEAD
     // Android sometimes returns slightly off decimal values, so need to round
     return {
       left: vjs.round(left),
       top: vjs.round(top)
     };
-=======
-  return {
-    left: left,
-    top: top
-  };
->>>>>>> 799f1762
 };